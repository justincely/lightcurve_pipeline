#! /usr/bin/python

"""
This script retreives COS & STIS TIMETAG data from the MAST archive by
submitting XML requests.  The datasets to download is determined by
comparing the contents of the hstlc database to the contents of the
MAST database; any COS/STIS TIMETAG data that exists in MAST but does
not exist in the hstlc database is retreived.  Data is downloaded to
the ``ingest_dir`` directory determine by the config file (see below).

**Authors:**

    Matthew Bourque

**Use:**

    This script is intended to be executed via the command line as
    such:

    >>> download_hstlc

**Outputs:**

    The following filetypes are retreived (if available) and placed
    in the ``ingest_dir`` directory:

    - ``*_x1d.fits`` - 1 dimensional extracted spectra
    - ``*_tag.fits`` - STIS TIMETAG data
    - ``*_corrtag.fits`` - COS NUV TIMETAG data
    - ``*_corrtag_<a or b>.fits`` - COS FUV TIMETAG data

    Submission results are also saved to an XML file and stored in the
    ``download_dir`` directory determined by the config file (see
    below). The submission results indicate if the XML request was
    sucessful or if there were errors.

    Executing this script creates a log file in the ``log_dir``
    directory as determined by the config file (see below)

**Dependencies:**

    (1) As of early 2016, submission of XML requests to the MAST
        archive requires a special Python 2.6 environemnt with specific
        XML libraries installed.  More information can be found here:

        https://confluence.stsci.edu/display/STScISSOPublic/ArchiveXMLsubmitPKImaterial

        Additionally, ``tsql`` must be installed and the tsql executable
        must be placed in the directory ``~/freetds/bin/tsql``.  ``tsql``
        can be downloaded using freetds (http://www.freetds.org/).

    (2) Users must have access to the hstlc database

    (3) Users must also have a ``config.yaml`` file located in the
        ``lightcurve_pipeline/utils/`` directory with the following
        keys:

        - ``db_connection_string`` - The hstlc database connection
          string
        - ``ingest_dir`` - The path to where the files will be stored
          after retreival
        - ``log_dir`` - The path to where the log file will be stored
        - ``download_dir`` - the path to where XML submission results
          will be stored
        - ``mast_server`` - The MAST server hostname
        - ``mast_database`` - The name of the MAST database
        - ``mast_account`` - The MAST account username
        - ``mast_password`` - The MAST account password
        - ``archive_user`` - The requester username
        - ``email`` - the requester email address
        - ``host`` - The hostname of the machine used for ftp
        - ``ftp_user`` - The username of the account of the machine
          used for ftp
        - ``dads_host`` - The hostname of the machine on which the
          MAST database resides
        - ``archive`` - The HTTPs connection hostname

    Other external library dependencies include:
        - ``lightcurve_pipeline``
"""

import glob
import datetime
import httplib
import logging
import os
import string
import getpass
import re
import time

try:
    from urllib.request import urlopen
    from urllib.parse import urlparse, urlencode
    from http.client import HTTPSConnection
except ImportError:
    from urlparse import urlparse
    from urllib import urlopen, urlencode
    from httplib import HTTPSConnection

from lightcurve_pipeline.download.SignStsciRequest import SignStsciRequest

from lightcurve_pipeline.utils.utils import SETTINGS
from lightcurve_pipeline.utils.utils import set_permissions
from lightcurve_pipeline.utils.utils import setup_logging
from lightcurve_pipeline.database.database_interface import engine
from lightcurve_pipeline.database.database_interface import session
from lightcurve_pipeline.database.database_interface import BadData
from lightcurve_pipeline.database.database_interface import Metadata

REQUEST_TEMPLATE = string.Template('\
<?xml version="1.0"?>\
 <!DOCTYPE distributionRequest SYSTEM "http://dmswww.stsci.edu/dtd/sso/distribution.dtd">\n\
   <distributionRequest Id=\'distributionRequest\'>\n\
     <head>\n\
       <requester userId="$archive_user" email="$archiveUserEmail"  source="starview"/>\n\
       <delivery>\n\
         <ftp hostName= "$ftpHost" loginName="$ftpUser" directory="$ftpDir" secure="true"/>\n\
       </delivery>\n\
       <process compression="none"/> \n\
     </head>\n\
     <body>\n\
       <include>\n\
         <select>\n\
           <suffix name=\"X1D\" />\n\
           <suffix name=\"TAG\" />\n\
           <suffix name=\"CTG\" />\n\
           <suffix name=\"CTA\" />\n\
           <suffix name=\"CTB\" />\n\
        </select> \n\
        $datasets \n\
       </include>\n\
     </body>\n\
   </distributionRequest>\n')

# -----------------------------------------------------------------------------

def build_xml_request(datasets):
    """Build the XML request for the given datasets

    Parameters
    ----------
    datasets : list
        A list of rootnames to download from MAST.

    Returns
    -------
    xml_request : string
        The XML request string.
    """

    # The list of datasets must be one string
    datasets = ''.join(['<rootname>{0}</rootname>\n'.format(rootname) for rootname in datasets])

    request_string = REQUEST_TEMPLATE.safe_substitute(
        archive_user=SETTINGS['archive_user'],
        archiveUserEmail=SETTINGS['email'],
        ftpHost=SETTINGS['host'],
        ftpDir=SETTINGS['ingest_dir'],
        ftpUser=SETTINGS['ftp_user'],
        datasets=datasets)

    xml_request = string.Template(request_string)
    xml_request = xml_request.template

    return xml_request

# -----------------------------------------------------------------------------

def get_filesystem_rootnames():
    """Return a list of the rootnames in the hstlc database.

    This list is compared to the MAST database to determine which
    datasets to download.

    Returns
    -------
    filesystem_rootnames : list
        A list of rootnames that are in the hstlc filesystem.
    """

    filesystem = session.query(Metadata.filename).all()
    filesystem_rootnames = [item[0].split('_')[0] for item in filesystem]

    return filesystem_rootnames

# -----------------------------------------------------------------------------

def get_mast_rootnames():
    """Return a list of rootnames of all COS & STIS TIMETAGE data in
    MAST.

    The following target names are ignored:
        DARK
        BIAS
        DEUTERIUM
        WAVE
        ANY
        NONE

    Returns
    -------
    mast_rootnames : list
        A list of rootnames of COS/STIS TIMETAG data in the MAST
        archive.
    """

    # Gather configuration settings
    mast_server = SETTINGS['mast_server']
    mast_database = SETTINGS['mast_database']
    mast_account = SETTINGS['mast_account']
    mast_password = SETTINGS['mast_password']

    # Build comparison date
    today = datetime.datetime.utcnow()
    today = today.strftime('%Y-%m-%d')

    # Connect to server
    print("tsql -S {0} -D '{1}' -U '{2}' -P '{3}' -t '|'".format(mast_server, mast_database, mast_account, mast_password))
    #sys.exit()
    transmit, receive = os.popen2("tsql -S {0} -D '{1}' -U '{2}' -P '{3}' -t '|'".format(mast_server, mast_database, mast_account, mast_password))

    # Build query
    query = ("SELECT assoc_member.asm_data_set_name,assoc_member.asm_asn_id "
             "FROM assoc_member "
             "JOIN science "
             "ON assoc_member.asm_asn_id = science.sci_asn_id "
             "WHERE (science.sci_instrume = 'COS' OR science.sci_instrume = 'STIS') "
             "AND science.sci_operating_mode = 'TIME-TAG' "
             "AND science.sci_release_date < '{0}' "
             "AND science.sci_targname NOT IN ('DARK', 'BIAS', 'DEUTERIUM', 'WAVE', 'ANY', 'NONE') "
             "AND assoc_member.asm_member_type != 'PROD-FP' "
             "AND assoc_member.asm_member_type != 'PRODUCT' "
             "AND assoc_member.asm_member_type != 'EXP-GWAVE' "
             "AND assoc_member.asm_member_type != 'EXP-IWAVE' "
             "AND assoc_member.asm_member_type != 'EXP-AWAVE' "
             "AND assoc_member.asm_member_type != 'GO-WAVECAL' "
             "AND assoc_member.asm_member_type != 'AUTO-WAVECAL' "
             "\ngo\n".format(today))

    print(query)
    # Perform query and capture results
    transmit.write(query)
    transmit.close()
    mast_results = receive.readlines()
    receive.close()

    # Prune mast_results of unwanted information
    mast_results = mast_results[7:-2]

    mast_datasets = [item.split('|')[0].lower().strip() for item in mast_results]
    mast_associations = [item.split('|')[1].lower().strip() for item in mast_results]

    return mast_datasets, mast_associations

# -----------------------------------------------------------------------------

def save_submission_results(submission_results):
    """Save the submission results to an XML file.

    Submission results are saved in a separate XML file and stored in
    the 'download_dir' directory as determine by the config file.

    Parameters
    ----------
    submission_results : httplib object
        The submission results returned by MAST after the XML request
        is submitted.
    """

    today = datetime.datetime.strftime(datetime.datetime.now(), '%Y_%m_%d')
    xml_filename = 'result_{0}.xml'.format(today)
    xml_output_file = os.path.join(SETTINGS['download_dir'], xml_filename)
    with open(xml_output_file, 'w') as f:
        f.write(submission_results)
    set_permissions(xml_output_file)
    logging.info('\tXML file saved to: {0}'.format(xml_output_file))

# -----------------------------------------------------------------------------

def submit_xml_request(xml_request):
    """Submit the XML request to the MAST archive.

    Parameters
    ----------
    xml_request : string
        The request XML string.

    Returns
    -------
    submission_results : httplib object
        The XML request submission results.
    """

    user = os.environ.get("USER")
    home = os.environ.get("HOME")

    signer = SignStsciRequest()
    request_xml_str = signer.signRequest('{0}/.ssh/privkey.pem'.format(home), xml_request)
    params = urlencode({
        'dadshost': SETTINGS['dads_host'],
        'dadsport': 4703,
        'mission':'HST',
        'request': request_xml_str})
    headers = {"Accept": "text/html", "User-Agent":"{0}PythonScript".format(user)}
    req = httplib.HTTPSConnection(SETTINGS['archive'])
    req.request("POST", "/cgi-bin/dads.cgi", params, headers)
    response = req.getresponse().read()
    req.close()

    return response

# ------------------------------------------------------------------------------

def everything_retrieved(tracking_id):
    '''
    Check every 15 minutes to see if all submitted datasets have been
    retrieved. Based on code from J. Ely.
    Parameters:
        tracking_id : string
            A submission ID string..
    Returns:
        done : bool
            Boolean specifying is data is retrieved or not.
        killed : bool
            Boolean specifying is request was killed.
    '''

    done = False
    killed = False
#    print tracking_id
    status_url = "http://archive.stsci.edu/cgi-bin/reqstat?reqnum=={0}".format(tracking_id)
    for line in urlopen(status_url).readlines():

        if isinstance(line, bytes):
            line = line.decode()

        if "State" in line:
            if "COMPLETE" in line:
                done = True
            elif "KILLED" in line:
                killed = True
    return done, killed

# -----------------------------------------------------------------------------
# -----------------------------------------------------------------------------

def main(maxdownload=50):
    """The main function of the ``download_hstlc`` script
    """

    # Set up logging
    module = os.path.basename(__file__).strip('.py')
    setup_logging(module)

    # Build list of files in filesystem
    filesystem_rootnames = set(get_filesystem_rootnames())
    logging.info('{0} rootnames in filesystem.'.format(len(filesystem_rootnames)))

    # Query MAST for datasets
    mast_datasets, mast_associations = get_mast_rootnames()

    logging.info('{0} rootnames in MAST.'.format(len(mast_datasets)))
    logging.info('{0} associations in MAST.'.format(len(mast_associations)))

    # Remove bad data rootnames
    bad_rootnames = session.query(BadData.filename).all()
    bad_rootnames = set([item[0][0:9] for item in bad_rootnames])
    filesystem_rootnames = filesystem_rootnames.union(bad_rootnames)

    # Remove rootnames that already exist in ingest queue
    files_in_ingest = glob.glob(os.path.join(SETTINGS['ingest_dir'], '*_corrtag.fits'))
    files_in_ingest.extend(glob.glob(os.path.join(SETTINGS['ingest_dir'], '*_corrtag_?.fits')))
    files_in_ingest.extend(glob.glob(os.path.join(SETTINGS['ingest_dir'], '*_tag.fits')))
    rootnames_in_ingest = set([os.path.basename(item).split('_')[0] for item in files_in_ingest])
    filesystem_rootnames = filesystem_rootnames.union(rootnames_in_ingest)
    logging.info("{0} datasets in the filesystem".format(len(filesystem_rootnames)))

    # Compare lists
    files_to_download = list({asn for asn, dset in zip(mast_associations, mast_datasets) if not dset in filesystem_rootnames})
    logging.info('{0} new associations.'.format(len(files_to_download)))

    #import pdb; pdb.set_trace()

    # Limit number of requests to 100
<<<<<<< HEAD
    msg = '{0} Total files found to download.'.format(len(files_to_download))
    print(msg)
    logging.info(msg)
    request_stepsize = 50
=======
    logging.info('{0} Total files found to download.'.format(len(files_to_download)))
>>>>>>> ca04933e

    logging.info('Downloading {}'.format(len(files_to_download[0:maxdownload])))
    print('Downloading {}'.format(len(files_to_download[0:maxdownload])))
    subset_to_download = files_to_download[0:maxdownload]

<<<<<<< HEAD
        # Build XML request
        logging.info('Building XML request.')
        xml_request = build_xml_request(subset_to_download)

        # Send request
        logging.info('Submitting XML request.')
        submission_results = submit_xml_request(xml_request)
=======
    # Build XML request
    logging.info('Building XML request.')
    print('Building XML request.')
    xml_request = build_xml_request(subset_to_download)

    # Send request
    logging.info('Submitting XML request.')
    print('Building XML request.')
    submission_results = submit_xml_request(xml_request)
>>>>>>> ca04933e

    username = getpass.getuser()
    tracking_id = re.search("("+username+"[0-9]{5})", submission_results).group()

    # Save submission results
    save_submission_results(submission_results)

    done = False
    killed = False

    while not done:
        print("waiting for files to be delivered")
        time.sleep(60)
        done, killed = everything_retrieved(tracking_id)

        if killed:
            return False

# -----------------------------------------------------------------------------<|MERGE_RESOLUTION|>--- conflicted
+++ resolved
@@ -383,28 +383,14 @@
     #import pdb; pdb.set_trace()
 
     # Limit number of requests to 100
-<<<<<<< HEAD
     msg = '{0} Total files found to download.'.format(len(files_to_download))
     print(msg)
     logging.info(msg)
-    request_stepsize = 50
-=======
-    logging.info('{0} Total files found to download.'.format(len(files_to_download)))
->>>>>>> ca04933e
 
     logging.info('Downloading {}'.format(len(files_to_download[0:maxdownload])))
     print('Downloading {}'.format(len(files_to_download[0:maxdownload])))
     subset_to_download = files_to_download[0:maxdownload]
 
-<<<<<<< HEAD
-        # Build XML request
-        logging.info('Building XML request.')
-        xml_request = build_xml_request(subset_to_download)
-
-        # Send request
-        logging.info('Submitting XML request.')
-        submission_results = submit_xml_request(xml_request)
-=======
     # Build XML request
     logging.info('Building XML request.')
     print('Building XML request.')
@@ -414,7 +400,6 @@
     logging.info('Submitting XML request.')
     print('Building XML request.')
     submission_results = submit_xml_request(xml_request)
->>>>>>> ca04933e
 
     username = getpass.getuser()
     tracking_id = re.search("("+username+"[0-9]{5})", submission_results).group()
